import os
import re
import subprocess
from subprocess import CalledProcessError
from pathlib import Path
from datetime import datetime

from .GMXitp.GMXitp import GMXitp
from .utils import cd, _place_in_box, run_gmx

class FECalc():
    """Compute PCC–target binding free energies via PBMetaD simulations.

    The workflow constructs the peptide capture construct (PCC) and target,
    generates ``AMBER`` parameters with ``acpype``, equilibrates the complex
    in solution, runs parallel-bias metadynamics (PBMetaD), and prepares the
    output for free-energy analysis.
    """
    def __init__(
        self,
        pcc,
        target,
        base_dir: Path,
        temp: float,
        box: float,
        *,
        nodes: int = 1,
        cores: int = 1,
        threads: int = 1,
        **kwargs,
    ) -> None:
        """
        Setup the base, PCC, and complex directories, and locate the target molecule files.
    
        Args:
            pcc (PCCBuilder): PCC structure for FE calculations.
            target (TargetMol): Target molecule for FE calculations.
            base_dir (Path): directory to store the calculations
            temp (float): Temperature of the simulations
            box (float): Size of the simulation box
            nodes (int, optional): number of nodes. Defaults to ``1``.
            cores (int, optional): cores per node. Defaults to ``1``.
            threads (int, optional): threads per core. Defaults to ``1``.

        Raises:
            ValueError: Raises Value error if `base_dir` is not a directory.
        """
        self.pcc = pcc
        self.target = target
        now = datetime.now()
        now = now.strftime("%m/%d/%Y, %H:%M:%S")
        print(f"{now}: Free energy calculations for {self.pcc.PCC_code} with {self.target.name} (PID: {os.getpid()})")
        # directory with template and helper files
        self.script_dir = Path(__file__).parent / "scripts"
        self.base_dir = Path(base_dir) # base directory to store files
        if self.base_dir.exists():
            if not self.base_dir.is_dir():
                raise ValueError(f"{self.base_dir} is not a directory.")
        else:
            now = datetime.now()
            now = now.strftime("%m/%d/%Y, %H:%M:%S")
            print(f"{now}: Base directory does not exist. Creating...")
            self.base_dir.mkdir()

        self.PCC_dir = self.pcc.PCC_dir # directory to store PCC calculations

        self.complex_dir = self.base_dir/"complex" # directory to store complex calculations
        self.complex_dir.mkdir(exist_ok=True)

        self.target_dir = self.target.base_dir/"export"

        self.PCC_charge = self.pcc.charge
        self.MOL_list = [] # list of MOL atom ids (str)
        self.PCC_list = [] # list of PCC atom ids (str)
        self.MOL_list_atom = [] # list of MOL atom names (str)
        self.PCC_list_atom = [] # list of PCC atom names (str)
        self.T = float(temp)
        self.KbT = 8.314 * self.T
        self.box_size = float(box)

        # hardware settings
        self.nodes = int(nodes)
        self.cores = int(cores)
        self.threads = int(threads)

        # MetaD setup
        self.n_steps = int(kwargs.get("n_steps", 400000000))
        self.metad_height = float(kwargs.get("metad_height", 3.0))
        self.metad_pace = int(kwargs.get("metad_pace", 500))
        self.metad_bias_factor = float(kwargs.get("metad_bias_factor", 20))
    
    def _check_done(self, stage: Path) -> bool:
        """
        Check if a calculation stage has already been performed.

        Args:
            stage (Path): Directory for the calculation stage.

        Returns:
            bool: True if the stage has a ".done" file, False otherwise.
        """
        stage_path = Path(stage)
        if not stage_path.is_absolute():
            stage_path = self.base_dir / stage_path
        done_file = stage_path / ".done"
        return done_file.exists()

    def _set_done(self, stage: Path) -> None:
        """
        Create an empty ".done" file in the stage directory to mark it as completed.

        Args:
            stage (Path): Directory for the completed stage.

        Returns:
            None
        """
        stage_path = Path(stage)
        if not stage_path.is_absolute():
            stage_path = self.base_dir / stage_path
        stage_path.mkdir(parents=True, exist_ok=True)
        done_file = stage_path / ".done"
        done_file.touch()
        return None
    
    def _get_atom_ids(self, gro_file: Path) -> None:
        """
        Get the atom ids after mixing. Automatically called after em step on the complex.

        Args:
            gro_file (Path): path to the gro file

        Raises:
            FileNotFoundError: Raised if `gro_file` is not found.

        Returns:
            None
        """
        # check if file exists
        if not Path(gro_file).exists():
            raise FileNotFoundError("gro not in the working directory.")
        # read gro
        with open(gro_file) as f:
            em_cnt = f.readlines()
        # get atom list
        atom_list = em_cnt[2:-1]
        # define atom id lists
        MOL_list_id = []
        MOL_list_atom = []
        PCC_list_id = []
        PCC_list_atom = []
        # get atom ids
        for line in atom_list:
            line_list = line.split()
            if re.match(r"^\d+MOL$", line_list[0]):
                MOL_list_id.append(int(line_list[2]))
                MOL_list_atom.append(line_list[1])
            elif re.match(r"^\d+PCC$", line_list[0]):
                PCC_list_id.append(int(line_list[2]))
                PCC_list_atom.append(line_list[1])
        # save MOL_list and PCC_list
        self.MOL_list = MOL_list_id
        self.PCC_list = PCC_list_id
        self.MOL_list_atom = MOL_list_atom
        self.PCC_list_atom = PCC_list_atom
        return None
        
    def _fix_posre(self) -> None:
        """Regenerate position restraints with updated atom indices.

        The atom numbering changes after energy minimization of the complex.
        This function reads the minimized ``em.gro`` file and writes
        ``posre_MOL.itp`` and ``posre_PCC.itp`` with the correct atom IDs.

        Returns:
            None
        """
        # write posre_MOL.itp
        cwd = os.getcwd()
        if Path("./posre_MOL.itp").exists():
            subprocess.run(f"mv {cwd}/posre_MOL.itp {cwd}/posre_MOL_backup.itp", shell=True)
        with open("./posre_MOL.itp", 'w') as f:
            f.write("; posre_MOL.itp\n")
            f.write("\n")
            f.write("[ position_restraints ]\n")
            f.write("; atom  type      fx      fy      fz\n")
            for i in self.MOL_list:
                f.write(f"\t{i}\t1\t1000\t1000\t1000\n")
        # write posre_PCC.itp
        if Path("./posre_PCC.itp").exists():
            subprocess.run(f"mv {cwd}/posre_PCC.itp {cwd}/posre_PCC_backup.itp", shell=True)
        with open("./posre_PCC.itp", 'w') as f:
            f.write("; posre_PCC.itp\n")
            f.write("\n")
            f.write("[ position_restraints ]\n")
            f.write("; atom  type      fx      fy      fz\n")
            for i in self.PCC_list:
                f.write(f"\t{i}\t1\t1000\t1000\t1000\n")
        return None
    
    def update_mdp(self, mdp_in, mdp_out, n_steps=None):
        """Update MDP files with the target temperature and step count.

        Args:
            mdp_in (Path): Path to the input template.
            mdp_out (Path): Path to the output file.
            n_steps (int, optional): Number of steps to set in the output. If
                ``None`` the value from the template is retained.

        Returns:
            None
        """
        lines = []
        with open(mdp_in, 'r') as f:
            for line in f:
                if line.strip().startswith('ref_t'):
                    line = f'ref_t              = {self.T}     {self.T}\n'
                elif line.strip().startswith('gen_temp'):
                    line = f'gen_temp           = {self.T}\n'
                elif line.strip().startswith('nsteps') and n_steps is not None:
                    line = f'nsteps           = {n_steps}\n'
                lines.append(line)

        with open(mdp_out, 'w') as f:
            f.writelines(lines)

    def _mix(self) -> None:
        """Create the initial PCC–target complex.

        The method copies the PCC and target files, places them into a
        simulation box while avoiding steric clashes, and generates
        ``topol.top`` and ``complex.itp`` files for subsequent steps.

        Returns:
            None
        """
        if not self._check_done(self.complex_dir):
        ## CREATE TOPOL.TOP
            with cd(self.complex_dir): # cd into complex
                # copy MOL and PCC files into complex directory
                subprocess.run(["cp", f"{self.target_dir}/MOL.itp", "."], check=True)
                subprocess.run(["cp", f"{self.target_dir}/MOL.pdb", "."], check=True)
                subprocess.run(["cp", f"{self.target_dir}/posre_MOL.itp", "."], check=True) # This has incorrect atom numbers
                subprocess.run(["cp", f"{self.PCC_dir}/PCC.acpype/PCC_GMX.itp", "./PCC.itp"], check=True)
                subprocess.run(["cp", f"{self.PCC_dir}/PCC.acpype/posre_PCC.itp", "."], check=True)
                subprocess.run(["cp", f"{self.PCC_dir}/em/PCC_em.pdb", "./PCC.pdb"], check=True)
                # create complex.pdb by placing molecules in the box
                box = getattr(self, "box_size", 30.0)
                try:
                    _place_in_box("./PCC.pdb", "./MOL.pdb", "./complex.pdb", box)
                except FileNotFoundError as e:
                    raise RuntimeError("Failed to place molecules. Check input PDBs.") from e
                if not (self.complex_dir/"complex.pdb").exists():
                    raise RuntimeError(f"Placement output not found. Check {self.complex_dir}.")
                # create topol.top and complex.itp
                top = GMXitp("./MOL.itp", "./PCC.itp")
                top.create_topol()

            self._set_done(self.complex_dir)

        return None

    def _run_complex_em(self) -> None:
        """Run energy minimization for the PCC–target complex.

        This method replaces the external ``sub_mdrun_complex_em.sh`` script by
        executing the corresponding GROMACS commands directly via
        :mod:`subprocess`.

        Returns:
            None
        """
        # Create box
        run_gmx(
            [
                "gmx",
                "editconf",
                "-f",
                "complex.pdb",
                "-o",
                "complex_box.gro",
                "-c",
                "-bt",
                "cubic",
                "-box",
                str(self.box_size),
            ]
        )
        # Solvate
        run_gmx(
            [
                "gmx",
                "solvate",
                "-cp",
                "complex_box.gro",
                "-cs",
                "spc216.gro",
                "-o",
                "complex_sol.gro",
                "-p",
                "topol.top",
            ]
        )
        # Neutralize and prepare EM input
        if self.PCC_charge != 0:
            run_gmx(
                [
                    "gmx",
                    "grompp",
                    "-f",
                    "ions.mdp",
                    "-c",
                    "complex_sol.gro",
                    "-p",
                    "topol.top",
                    "-o",
                    "ions.tpr",
                    "-maxwarn",
                    "2",
                ]
            )
            run_gmx(
                [
                    "gmx",
                    "genion",
                    "-s",
                    "ions.tpr",
                    "-o",
                    "complex_sol_ions.gro",
                    "-p",
                    "topol.top",
                    "-pname",
                    "NA",
                    "-nname",
                    "CL",
                    "-neutral",
                ],
                input="5\n",
                text=True,
            )
            grompp_input = "complex_sol_ions.gro"
        else:
            grompp_input = "complex_sol.gro"
        run_gmx(
            [
                "gmx",
                "grompp",
                "-f",
                "em.mdp",
                "-c",
                grompp_input,
                "-p",
                "topol.top",
                "-o",
                "em.tpr",
                "-maxwarn",
                "1",
            ]
        )
        # Determine number of threads
        np = self.nodes * self.cores * self.threads
        # Run energy minimization
        run_gmx(["gmx", "mdrun", "-ntomp", str(np), "-deffnm", "em"])
        return None
    
    def _eq_complex(self) -> None:
        """Solvate and equilibrate the PCC–target complex.

        Energy minimization, NVT, and NPT simulations are run sequentially.
        After minimization, atom indices are updated and position restraint
        files are regenerated.

        Returns:
            None
        """
        ## EM
        if not self._check_done(self.complex_dir/"em"):
            # create complex/em dir
            Path.mkdir(self.complex_dir/"em", exist_ok=True)
            with cd(self.complex_dir/"em"): # cd into complex/em
                # copy files into complex/em
                subprocess.run(["cp", "../MOL_truncated.itp", "."], check=True)
                subprocess.run(["cp", "../posre_MOL.itp", "."], check=True)
                subprocess.run(["cp", "../PCC_truncated.itp", "."], check=True)
                subprocess.run(["cp", "../posre_PCC.itp", "."], check=True)
                subprocess.run(["cp", "../complex.itp", "."], check=True)
                subprocess.run(["cp", "../complex.pdb", "."], check=True)
                subprocess.run(["cp", "../topol.top", "."], check=True)
                subprocess.run(["cp", f"{self.script_dir}/complex/em/ions.mdp", "."], check=True)
                subprocess.run(["cp", f"{self.script_dir}/complex/em/em.mdp", "."], check=True)
                self._run_complex_em()
            self._set_done(self.complex_dir/'em')

        if not self.MOL_list:
            with cd(self.complex_dir/"em"): # cd into complex/em
                # update atom ids
                self._get_atom_ids("./em.gro")
            # regenerate posre files with updated atom ids
            with cd(self.complex_dir):
                self._fix_posre()
        ## NVT
        if not self._check_done(self.complex_dir/"nvt"):
            # create complex/nvt dir
            Path.mkdir(self.complex_dir/"nvt", exist_ok=True)
            with cd(self.complex_dir/"nvt"): # cd into complex/nvt
                # copy files into complex/nvt
                subprocess.run(["cp", "../MOL_truncated.itp", "."], check=True)
                subprocess.run(["cp", "../PCC_truncated.itp", "."], check=True)
                subprocess.run(["cp", "../complex.itp", "."], check=True)
                subprocess.run(["cp", "../posre_MOL.itp", "."], check=True)
                subprocess.run(["cp", "../posre_PCC.itp", "."], check=True)
                subprocess.run(["cp", "../em/topol.top", "."], check=True)
                # copy nvt.mdp into nvt
                if self.PCC_charge != 0:
                    subprocess.run(["cp", f"{self.script_dir}/complex/nvt/nvt.mdp", "./nvt_temp.mdp"], check=True)
                else:
                    subprocess.run(["cp", f"{self.script_dir}/complex/nvt/nvt_nions.mdp", "./nvt_temp.mdp"], check=True)
                # set temperature
                self.update_mdp("./nvt_temp.mdp", "./nvt.mdp")
                subprocess.run(f"rm ./nvt_temp.mdp", shell=True)
                # run NVT step previously handled by sub_mdrun_complex_nvt.sh
                np = self.nodes * self.cores * self.threads
                # assume required modules and GROMACS environment are preconfigured
                run_gmx(
                    "gmx grompp -f nvt.mdp -c ../em/em.gro -r ../em/em.gro -p topol.top -o nvt.tpr"
                )
                run_gmx(
                    f"gmx mdrun -ntomp {np} -deffnm nvt"
                )
            self._set_done(self.complex_dir/'nvt')
        ## NPT
        if not self._check_done(self.complex_dir/"npt"):
            # create complex/npt dir
            Path.mkdir(self.complex_dir/"npt", exist_ok=True)
            with cd(self.complex_dir/"npt"): # cd into complex/npt
                # copy files into complex/npt
                subprocess.run(["cp", "../MOL_truncated.itp", "."], check=True)
                subprocess.run(["cp", "../posre_MOL.itp", "."], check=True)
                subprocess.run(["cp", "../PCC_truncated.itp", "."], check=True)
                subprocess.run(["cp", "../posre_PCC.itp", "."], check=True)
                subprocess.run(["cp", "../complex.itp", "."], check=True)
                subprocess.run(["cp", "../nvt/topol.top", "."], check=True)
                # copy npt.mdp into nvt
                if self.PCC_charge != 0:
                    subprocess.run(["cp", f"{self.script_dir}/complex/npt/npt.mdp", "./npt_temp.mdp"], check=True)
                else:
                    subprocess.run(["cp", f"{self.script_dir}/complex/npt/npt_nions.mdp", "./npt_temp.mdp"], check=True)
                # set temperature
                self.update_mdp("./npt_temp.mdp", "./npt.mdp")
                subprocess.run(f"rm ./npt_temp.mdp", shell=True)
                # run gromacs npt directly
<<<<<<< HEAD
                np = self.nodes * self.cores * self.threads
                subprocess.run([
=======
                n_cpu = int(os.environ.get("SLURM_NTASKS_PER_NODE", 1))
                n_thr = int(os.environ.get("SLURM_CPUS_PER_TASK", 1))
                n_nod = int(os.environ.get("SLURM_JOB_NUM_NODES", 1))
                np = n_cpu * n_thr * n_nod
                run_gmx([
>>>>>>> 9e16ebef
                    "gmx",
                    "grompp",
                    "-f",
                    "npt.mdp",
                    "-c",
                    "../nvt/nvt.gro",
                    "-r",
                    "../nvt/nvt.gro",
                    "-t",
                    "../nvt/nvt.cpt",
                    "-p",
                    "topol.top",
                    "-o",
                    "npt.tpr",
                ])
                run_gmx([
                    "gmx",
                    "mdrun",
                    "-ntomp",
                    str(np),
                    "-deffnm",
                    "npt",
                ])
            self._set_done(self.complex_dir/'npt')
        return

    def _is_continuous(self, ids: list) -> bool:
        """
        Check if `ids` contains a continuous list of atom ids.

        Args:
            ids (list): list of atom ids

        Returns:
            bool: True if is continuous, False otherwise
        """
        prev_id = None
        for id in ids:
            if prev_id is None:
                prev_id = id
                continue
            if id-prev_id == 1:
                prev_id = id
            else:
                return False
        return True

    def _create_plumed(self, plumed_in: Path, plumed_out: Path) -> None:
        """Insert atom indices into a PLUMED input template.

        The function replaces placeholders in ``plumed_in`` with the correct
        MOL and PCC atom IDs and writes the result to ``plumed_out``. Only
        continuous atom ID ranges are supported.

        Args:
            plumed_in (Path): Path to the input PLUMED file.
            plumed_out (Path): Path to the output PLUMED file.

        Raises:
            AssertionError: If ``self.MOL_list`` or ``self.PCC_list`` are not
                continuous.

        Returns:
            None
        """
        # read plumed files
        with open(plumed_in) as f:
            cnt = f.readlines()
        # make sure id lists are continuous
        assert self._is_continuous(self.MOL_list), "MOL id list is not continuous. Check complex/em/em.gro."
        assert self._is_continuous(self.PCC_list), "PCC id list is not continuous. Check complex/em/em.gro."
        # define atom ranges for PCC and MOL
        MOL_atom_id = f"{min(self.MOL_list)}-{max(self.MOL_list)}"
        PCC_atom_id = f"{min(self.PCC_list)}-{max(self.PCC_list)}"
        a_list = [self.PCC_list[self.PCC_list_atom.index(i)] for i in self.pcc.origin]
        b_list = [self.PCC_list[self.PCC_list_atom.index(i)] for i in self.pcc.anchor_point1]
        v1a_atom_ids = "".join([f"{i}," for i in a_list])[:-1]
        v1b_atom_ids = "".join([f"{i}," for i in b_list])[:-1]
        b_list = [self.PCC_list[self.PCC_list_atom.index(i)] for i in self.pcc.anchor_point2]
        vrb_atom_ids = "".join([f"{i}," for i in b_list])[:-1]
        a_list = [self.MOL_list[self.MOL_list_atom.index(i)] for i in self.target.anchor_point1]
        b_list = [self.MOL_list[self.MOL_list_atom.index(i)] for i in self.target.anchor_point2]
        
        v2a_atom_ids = "".join([f"{i}," for i in a_list])[:-1]
        v2b_atom_ids = "".join([f"{i}," for i in b_list])[:-1]

        # replace new ids
        replacements = {
            "${11}": self.metad_bias_factor,
            "${10}": self.metad_pace,
            "${9}": self.T,
            "${8}": self.metad_height,
            "${7}": vrb_atom_ids,
            "${6}": v2b_atom_ids,
            "${5}": v2a_atom_ids,
            "${4}": v1b_atom_ids,
            "${3}": v1a_atom_ids,
            "${2}": MOL_atom_id,
            "${1}": PCC_atom_id,
        }

        for i, line in enumerate(cnt):
            for key, value in replacements.items():
                line = line.replace(key, str(value))
            cnt[i] = line
        
        # write new plumed file
        with open(plumed_out, 'w') as f:
            f.writelines(cnt)

        return None

    def _pbmetaD(self) -> None:
        """Run parallel-bias metadynamics (PBMetaD) from the equilibrated structure.

        The method prepares PLUMED inputs with the correct atom IDs and
        executes the PBMetaD run directly using ``gmx`` and ``plumed``.  The
        workflow automatically resumes from a checkpoint if one is detected,
        replicating the behaviour previously implemented in the
        ``sub_mdrun_plumed.sh`` helper script.

        Returns:
            None
        """
        # create complex/pbmetad dir
        Path.mkdir(self.complex_dir/"md", exist_ok=True)
        with cd(self.complex_dir/"md"):  # cd into complex/pbmetad
            # detect available resources
            np = self.nodes * self.cores * self.threads

            if (self.complex_dir/"md"/"md.cpt").exists():  # if there's a checkpoint, continue the run
                now = datetime.now()
                now = now.strftime("%m/%d/%Y, %H:%M:%S")
                print(f"{now}: Resuming previous run...", flush=True)
                subprocess.run("mv ./HILLS_ang ./HILLS_ang.bck.unk", shell=True, check=False)
                subprocess.run("mv ./HILLS_cos ./HILLS_cos.bck.unk", shell=True, check=False)
                subprocess.run("mv ./HILLS_COM ./HILLS_COM.bck.unk", shell=True, check=False)
                subprocess.run(["cp", "./md.cpt", "./md.cpt.bck.unk"], check=True)
                # check that all GRID files exist. If not replace them with backups.
                if not (self.complex_dir/"md"/"GRID_COM").exists():
                    print(f"{now}: Missing GRID_COM file. Replacing with latest backup.", flush=True)
                    subprocess.run(["cp", "./bck.last.GRID_COM", "./GRID_COM"], check=True)
                if not (self.complex_dir/"md"/"GRID_cos").exists():
                    print(f"{now}: Missing GRID_cos file. Replacing with latest backup.", flush=True)
                    subprocess.run(["cp", "./bck.last.GRID_cos", "./GRID_cos"], check=True)
                if not (self.complex_dir/"md"/"GRID_ang").exists():
                    print(f"{now}: Missing GRID_ang file. Replacing with latest backup.", flush=True)
                    subprocess.run(["cp", "./bck.last.GRID_ang", "./GRID_ang"], check=True)
            else:
                # copy files into complex/pbmetad
                subprocess.run(["cp", "../MOL_truncated.itp", "."], check=True)
                subprocess.run(["cp", "../posre_MOL.itp", "."], check=True)
                subprocess.run(["cp", "../PCC_truncated.itp", "."], check=True)
                subprocess.run(["cp", "../posre_PCC.itp", "."], check=True)
                subprocess.run(["cp", "../complex.itp", "."], check=True)
                subprocess.run(["cp", "../npt/topol.top", "."], check=True)
                subprocess.run(["cp", f"{self.script_dir}/complex/md/plumed.dat", "./plumed_temp.dat"], check=True) # copy pbmetad script
                subprocess.run(["cp", f"{self.script_dir}/complex/md/plumed_restart.dat", "./plumed_r_temp.dat"], check=True) # copy pbmetad script
                # update PCC and MOL atom ids
                self._create_plumed("./plumed_temp.dat", "./plumed.dat")
                self._create_plumed("./plumed_r_temp.dat", "./plumed_restart.dat")
                # remove temp plumed file
                subprocess.run(f"rm ./plumed_temp.dat", shell=True)
                subprocess.run(f"rm ./plumed_r_temp.dat", shell=True)
                # copy nvt.mdp into pbmetad
                if self.PCC_charge != 0:
                    subprocess.run(["cp", f"{self.script_dir}/complex/md/md.mdp", "./md_temp.mdp"], check=True)
                else:
                    subprocess.run(["cp", f"{self.script_dir}/complex/md/md_nions.mdp", "./md_temp.mdp"], check=True)
                # set temperature and, if requested, the number of steps
                self.update_mdp("./md_temp.mdp", "./md.mdp", n_steps=self.n_steps)
                subprocess.run(f"rm ./md_temp.mdp", shell=True)
                # generate the binary input for the run
                run_gmx(
                    [
                        "gmx",
                        "grompp",
                        "-f",
                        "md.mdp",
                        "-c",
                        "../npt/npt.gro",
                        "-r",
                        "../npt/npt.gro",
                        "-t",
                        "../npt/npt.cpt",
                        "-p",
                        "topol.top",
                        "-o",
                        "md.tpr",
                    ]
                )

            # submit pbmetad job with limited retries
            max_attempts = 5
            attempt = 0
            while attempt < max_attempts:
                if attempt > 0:
                    subprocess.run(f"mv ./HILLS_ang ./HILLS_ang.bck.{attempt}", shell=True, check=False)
                    subprocess.run(f"mv ./HILLS_cos ./HILLS_cos.bck.{attempt}", shell=True, check=False)
                    subprocess.run(f"mv ./HILLS_COM ./HILLS_COM.bck.{attempt}", shell=True, check=False)
                    subprocess.run(["cp", f"./GRID_ang", f"./GRID_ang.bck.{attempt}"], check=False)
                    subprocess.run(["cp", f"./GRID_cos", f"./GRID_cos.bck.{attempt}"], check=False)
                    subprocess.run(["cp", f"./GRID_COM", f"./GRID_COM.bck.{attempt}"], check=False)
                    subprocess.run(f"cp ./md.cpt ./md.cpt.bck.{attempt}", shell=True, check=False)
                    now = datetime.now()
                    now = now.strftime("%m/%d/%Y, %H:%M:%S")
                    print(f"{now}: Resubmitting PBMetaD: ", end="", flush=True)
                try:
                    if Path("md.cpt").exists():
                        cmd = [
                            "gmx",
                            "mdrun",
                            "-ntomp",
                            str(np),
                            "-s",
                            "md.tpr",
                            "-cpi",
                            "md.cpt",
                            "-deffnm",
                            "md",
                            "-plumed",
                            "plumed_restart.dat",
                        ]
                    else:
                        cmd = [
                            "gmx",
                            "mdrun",
                            "-ntomp",
                            str(np),
                            "-deffnm",
                            "md",
                            "-plumed",
                            "plumed.dat",
                        ]
                    run_gmx(cmd)
                    if attempt > 0:
                        print()
                    break
                except RuntimeError as e:
                    attempt += 1
                    if attempt >= max_attempts:
                        raise RuntimeError(
                            f"PBMetaD run failed after {max_attempts} attempts: {e}"
                        ) from e

            # ensure workflow completed successfully
            if not (self.complex_dir/"md"/"md.gro").exists():
                raise RuntimeError("The PBMetaD run did not complete successfully. Check the PBMetaD directory for more information and rerun FECalc to continue or retry.")
    
        self._set_done(self.complex_dir/'md')
        return None
    
    def _reweight(self) -> None:
        """Reweight the results of the PBMetaD run.

        This is achieved by using a ``plumed`` reweighting script that
        recalculates the final, converged bias using the grid files from the
        PBMetaD simulation and creates a new COLVARS file with the converged
        values of bias which is used by ``postprocess`` to calculate the free
        energy.

        Returns:
            None
        """
        # create complex/reweight dir
        Path.mkdir(self.complex_dir/"reweight", exist_ok=True)
        with cd(self.complex_dir/"reweight"): # cd into complex/reweight
            # copy files into complex/reweight
            #subprocess.run("cp ../pbmetad/HILLS_COM .", shell=True, check=True)
            #subprocess.run("cp ../pbmetad/HILLS_ang .", shell=True, check=True)
            subprocess.run(["cp", "../md/GRID_COM", "."], check=True)
            subprocess.run(["cp", "../md/GRID_ang", "."], check=True)
            subprocess.run(["cp", "../md/GRID_cos", "."], check=True)
            subprocess.run(["cp", f"{self.script_dir}/complex/reweight/reweight.dat", "./reweight_temp.dat"], check=True) # copy reweight script
            # update PCC and MOL atom ids
            self._create_plumed("./reweight_temp.dat", "./reweight.dat")
            # remove temp plumed file
            subprocess.run(f"rm ./reweight_temp.dat", shell=True)
            # determine number of threads
            np = self.nodes * self.cores * self.threads
            # run reweight job directly using gmx
            cmd = [
                "gmx", "mdrun", "-ntomp", str(np),
                "-plumed", "reweight.dat", "-s", "../md/md.tpr",
                "-rerun", "../md/md.xtc",
            ]
            run_gmx(cmd)
        self._set_done(self.complex_dir/'reweight')
        return None

    def run(self, n_steps=None) -> tuple:
        """Execute the full free-energy calculation workflow.

        The routine builds the complex, equilibrates it, performs PBMetaD,
        and reweights the resulting trajectory. The number of PBMetaD steps
        can be overridden with ``n_steps``.

        Args:
            n_steps (int, optional): Override the number of PBMetaD simulation
                steps.

        Returns:
            None
        """
        if n_steps is not None:
            self.n_steps = n_steps
        # create the complex
        now = datetime.now()
        now = now.strftime("%m/%d/%Y, %H:%M:%S")
        print(f"{now}: Creating complex box: ", end="", flush=True)
        if not self._check_done(self.complex_dir):
            self._mix()
        print("\tDone.", flush=True)
        # minimize the complex
        now = datetime.now()
        now = now.strftime("%m/%d/%Y, %H:%M:%S")
        print(f"{now}: Minimizing and equilibrating the complex box: ", end="", flush=True)
        self._eq_complex()
        print("\tDone.", flush=True)
        # run PBMetaD
        now = datetime.now()
        now = now.strftime("%m/%d/%Y, %H:%M:%S")
        print(f"{now}: Running PBMetaD: ", end="", flush=True)
        if not self._check_done(self.complex_dir/'md'):
            self._pbmetaD()
        print("\tDone.")
        # reweight
        now = datetime.now()
        now = now.strftime("%m/%d/%Y, %H:%M:%S")
        print(f"{now}: Reweighting PBMetaD results: ", end="", flush=True)
        if not self._check_done(self.complex_dir/'reweight'):
            self._reweight()
        print("\tDone.", flush=True)
        print(f"{now}: All steps completed.")
        print("-"*30 + "Finished" + "-"*30)
        
        return None<|MERGE_RESOLUTION|>--- conflicted
+++ resolved
@@ -449,16 +449,8 @@
                 self.update_mdp("./npt_temp.mdp", "./npt.mdp")
                 subprocess.run(f"rm ./npt_temp.mdp", shell=True)
                 # run gromacs npt directly
-<<<<<<< HEAD
                 np = self.nodes * self.cores * self.threads
-                subprocess.run([
-=======
-                n_cpu = int(os.environ.get("SLURM_NTASKS_PER_NODE", 1))
-                n_thr = int(os.environ.get("SLURM_CPUS_PER_TASK", 1))
-                n_nod = int(os.environ.get("SLURM_JOB_NUM_NODES", 1))
-                np = n_cpu * n_thr * n_nod
                 run_gmx([
->>>>>>> 9e16ebef
                     "gmx",
                     "grompp",
                     "-f",
