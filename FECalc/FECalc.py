import os
import re
import subprocess
from subprocess import CalledProcessError
from pathlib import Path
from datetime import datetime

from .GMXitp.GMXitp import GMXitp
from .utils import cd, run_gmx

class FECalc():
    """Compute PCC–target binding free energies via PBMetaD simulations.

    The workflow constructs the peptide capture construct (PCC) and target,
    generates ``AMBER`` parameters with ``acpype``, equilibrates the complex
    in solution, runs parallel-bias metadynamics (PBMetaD), and prepares the
    output for free-energy analysis.
    """
    def __init__(self, pcc, target, base_dir: Path, temp: float, box: float, **kwargs) -> None:
        """
        Setup the base, PCC, and complex directories, and locate the target molecule files.
    
        Args:
            pcc (PCCBuilder): PCC structure for FE calculations.
            target (TargetMol): Target molecule for FE calculations.
            base_dir (Path): directory to store the calculations
            temp (float): Temperature of the simulations
            box (float): Size of the simulation box

        Raises:
            ValueError: Raises Value error if `base_dir` is not a directory.
        """
        self.pcc = pcc
        self.target = target
        now = datetime.now()
        now = now.strftime("%m/%d/%Y, %H:%M:%S")
        print(f"{now}: Free energy calculations for {self.pcc.PCC_code} with {self.target.name} (PID: {os.getpid()})")
        self.mold_dir = Path(__file__).parent/Path("mold")
        self.base_dir = Path(base_dir) # base directory to store files
        if self.base_dir.exists():
            if not self.base_dir.is_dir():
                raise ValueError(f"{self.base_dir} is not a directory.")
        else:
            now = datetime.now()
            now = now.strftime("%m/%d/%Y, %H:%M:%S")
            print(f"{now}: Base directory does not exist. Creating...")
            self.base_dir.mkdir()

        self.PCC_dir = self.pcc.PCC_dir # directory to store PCC calculations

        self.complex_dir = self.base_dir/"complex" # directory to store complex calculations
        self.complex_dir.mkdir(exist_ok=True)

        self.target_dir = self.target.base_dir/"export"

        self.PCC_charge = self.pcc.charge
        self.MOL_list = [] # list of MOL atom ids (str)
        self.PCC_list = [] # list of PCC atom ids (str)
        self.MOL_list_atom = [] # list of MOL atom names (str)
        self.PCC_list_atom = [] # list of PCC atom names (str)
        self.T = float(temp)
        self.KbT = 8.314 * self.T
        self.box_size = float(box)

        # MetaD setup
        self.n_steps = int(kwargs.get("n_steps", 400000000))
        self.metad_height = float(kwargs.get("metad_height", 3.0))
        self.metad_pace = int(kwargs.get("metad_pace", 500))
        self.metad_bias_factor = float(kwargs.get("metad_bias_factor", 20))
    
    def _check_done(self, stage: Path) -> bool:
        """
        Check if a calculation stage has already been performed.

        Args:
            stage (Path): Directory for the calculation stage.

        Returns:
            bool: True if the stage has a ".done" file, False otherwise.
        """
        stage_path = Path(stage)
        if not stage_path.is_absolute():
            stage_path = self.base_dir / stage_path
        done_file = stage_path / ".done"
        return done_file.exists()

    def _set_done(self, stage: Path) -> None:
        """
        Create an empty ".done" file in the stage directory to mark it as completed.

        Args:
            stage (Path): Directory for the completed stage.

        Returns:
            None
        """
        stage_path = Path(stage)
        if not stage_path.is_absolute():
            stage_path = self.base_dir / stage_path
        stage_path.mkdir(parents=True, exist_ok=True)
        done_file = stage_path / ".done"
        done_file.touch()
        return None
    
    def _get_atom_ids(self, gro_file: Path) -> None:
        """
        Get the atom ids after mixing. Automatically called after em step on the complex.

        Args:
            gro_file (Path): path to the gro file

        Raises:
            FileNotFoundError: Raised if `gro_file` is not found.

        Returns:
            None
        """
        # check if file exists
        if not Path(gro_file).exists():
            raise FileNotFoundError("gro not in the working directory.")
        # read gro
        with open(gro_file) as f:
            em_cnt = f.readlines()
        # get atom list
        atom_list = em_cnt[2:-1]
        # define atom id lists
        MOL_list_id = []
        MOL_list_atom = []
        PCC_list_id = []
        PCC_list_atom = []
        # get atom ids
        for line in atom_list:
            line_list = line.split()
            if re.match(r"^\d+MOL$", line_list[0]):
                MOL_list_id.append(int(line_list[2]))
                MOL_list_atom.append(line_list[1])
            elif re.match(r"^\d+PCC$", line_list[0]):
                PCC_list_id.append(int(line_list[2]))
                PCC_list_atom.append(line_list[1])
        # save MOL_list and PCC_list
        self.MOL_list = MOL_list_id
        self.PCC_list = PCC_list_id
        self.MOL_list_atom = MOL_list_atom
        self.PCC_list_atom = PCC_list_atom
        return None
        
    def _fix_posre(self) -> None:
        """Regenerate position restraints with updated atom indices.

        The atom numbering changes after energy minimization of the complex.
        This function reads the minimized ``em.gro`` file and writes
        ``posre_MOL.itp`` and ``posre_PCC.itp`` with the correct atom IDs.

        Returns:
            None
        """
        # write posre_MOL.itp
        cwd = os.getcwd()
        if Path("./posre_MOL.itp").exists():
            subprocess.run(f"mv {cwd}/posre_MOL.itp {cwd}/posre_MOL_backup.itp", shell=True)
        with open("./posre_MOL.itp", 'w') as f:
            f.write("; posre_MOL.itp\n")
            f.write("\n")
            f.write("[ position_restraints ]\n")
            f.write("; atom  type      fx      fy      fz\n")
            for i in self.MOL_list:
                f.write(f"\t{i}\t1\t1000\t1000\t1000\n")
        # write posre_PCC.itp
        if Path("./posre_PCC.itp").exists():
            subprocess.run(f"mv {cwd}/posre_PCC.itp {cwd}/posre_PCC_backup.itp", shell=True)
        with open("./posre_PCC.itp", 'w') as f:
            f.write("; posre_PCC.itp\n")
            f.write("\n")
            f.write("[ position_restraints ]\n")
            f.write("; atom  type      fx      fy      fz\n")
            for i in self.PCC_list:
                f.write(f"\t{i}\t1\t1000\t1000\t1000\n")
        return None
    
    def update_mdp(self, mdp_in, mdp_out, n_steps=None):
        """Update MDP files with the target temperature and step count.

        Args:
            mdp_in (Path): Path to the input template.
            mdp_out (Path): Path to the output file.
            n_steps (int, optional): Number of steps to set in the output. If
                ``None`` the value from the template is retained.

        Returns:
            None
        """
        lines = []
        with open(mdp_in, 'r') as f:
            for line in f:
                if line.strip().startswith('ref_t'):
                    line = f'ref_t              = {self.T}     {self.T}\n'
                elif line.strip().startswith('gen_temp'):
                    line = f'gen_temp           = {self.T}\n'
                elif line.strip().startswith('nsteps') and n_steps is not None:
                    line = f'nsteps           = {n_steps}\n'
                lines.append(line)

        with open(mdp_out, 'w') as f:
            f.writelines(lines)

    def _mix(self) -> None:
        """Create the initial PCC–target complex.

        The method copies the PCC and target files, uses ``packmol`` to pack
        them into a simulation box, and generates ``topol.top`` and
        ``complex.itp`` files for subsequent steps.

        Returns:
            None
        """
        if not self._check_done(self.complex_dir):
        ## CREATE TOPOL.TOP
            with cd(self.complex_dir): # cd into complex
                # copy MOL and PCC files into complex directory
                subprocess.run(["cp", f"{self.target_dir}/MOL.itp", "."], check=True)
                subprocess.run(["cp", f"{self.target_dir}/MOL.pdb", "."], check=True)
                subprocess.run(["cp", f"{self.target_dir}/posre_MOL.itp", "."], check=True) # This has incorrect atom numbers
                subprocess.run(["cp", f"{self.PCC_dir}/PCC.acpype/PCC_GMX.itp", "./PCC.itp"], check=True)
                subprocess.run(["cp", f"{self.PCC_dir}/PCC.acpype/posre_PCC.itp", "."], check=True)
                subprocess.run(["cp", f"{self.PCC_dir}/em/PCC_em.pdb", "./PCC.pdb"], check=True)
                # create complex.pdb with packmol
                subprocess.run(["cp", f"{self.mold_dir}/complex/mix/mix.inp", "."], check=True)
                subprocess.run(["cp", f"{self.mold_dir}/complex/mix/run_packmol.sh", "."], check=True)
                subprocess.run("bash -c 'source run_packmol.sh'", shell=True, check=True)
                # check for complex.pdb
                if not (self.complex_dir/"complex.pdb").exists():
                    raise RuntimeError(f"Packmol output not found. Check {self.complex_dir}.")
                # create topol.top and complex.itp
                top = GMXitp("./MOL.itp", "./PCC.itp")
                top.create_topol()

            self._set_done(self.complex_dir)

        return None

    def _run_complex_em(self) -> None:
        """Run energy minimization for the PCC–target complex.

        This method replaces the external ``sub_mdrun_complex_em.sh`` script by
        executing the corresponding GROMACS commands directly via
        :mod:`subprocess`.

        Returns:
            None
        """
        # Create box
        run_gmx(
            [
                "gmx",
                "editconf",
                "-f",
                "complex.pdb",
                "-o",
                "complex_box.gro",
                "-c",
                "-bt",
                "cubic",
                "-box",
                str(self.box_size),
            ]
        )
        # Solvate
        run_gmx(
            [
                "gmx",
                "solvate",
                "-cp",
                "complex_box.gro",
                "-cs",
                "spc216.gro",
                "-o",
                "complex_sol.gro",
                "-p",
                "topol.top",
            ]
        )
        # Neutralize and prepare EM input
        if self.PCC_charge != 0:
            run_gmx(
                [
                    "gmx",
                    "grompp",
                    "-f",
                    "ions.mdp",
                    "-c",
                    "complex_sol.gro",
                    "-p",
                    "topol.top",
                    "-o",
                    "ions.tpr",
                    "-maxwarn",
                    "2",
                ]
            )
            run_gmx(
                [
                    "gmx",
                    "genion",
                    "-s",
                    "ions.tpr",
                    "-o",
                    "complex_sol_ions.gro",
                    "-p",
                    "topol.top",
                    "-pname",
                    "NA",
                    "-nname",
                    "CL",
                    "-neutral",
                ],
                input="5\n",
                text=True,
            )
            grompp_input = "complex_sol_ions.gro"
        else:
            grompp_input = "complex_sol.gro"
        run_gmx(
            [
                "gmx",
                "grompp",
                "-f",
                "em.mdp",
                "-c",
                grompp_input,
                "-p",
                "topol.top",
                "-o",
                "em.tpr",
                "-maxwarn",
                "1",
            ]
        )
        # Determine number of threads
        ncpu = int(os.getenv("SLURM_NTASKS_PER_NODE", "1"))
        nthr = int(os.getenv("SLURM_CPUS_PER_TASK", "1"))
        nnod = int(os.getenv("SLURM_JOB_NUM_NODES", "1"))
        np = ncpu * nthr * nnod
        # Run energy minimization
        run_gmx(["gmx", "mdrun", "-ntomp", str(np), "-deffnm", "em"])
        return None
    
    def _eq_complex(self) -> None:
        """Solvate and equilibrate the PCC–target complex.

        Energy minimization, NVT, and NPT simulations are run sequentially.
        After minimization, atom indices are updated and position restraint
        files are regenerated.

        Returns:
            None
        """
        ## EM
        if not self._check_done(self.complex_dir/"em"):
            # create complex/em dir
            Path.mkdir(self.complex_dir/"em", exist_ok=True)
            with cd(self.complex_dir/"em"): # cd into complex/em
                # copy files into complex/em
                subprocess.run(["cp", "../MOL_truncated.itp", "."], check=True)
                subprocess.run(["cp", "../posre_MOL.itp", "."], check=True)
                subprocess.run(["cp", "../PCC_truncated.itp", "."], check=True)
                subprocess.run(["cp", "../posre_PCC.itp", "."], check=True)
                subprocess.run(["cp", "../complex.itp", "."], check=True)
                subprocess.run(["cp", "../complex.pdb", "."], check=True)
                subprocess.run(["cp", "../topol.top", "."], check=True)
                subprocess.run(["cp", f"{self.mold_dir}/complex/em/ions.mdp", "."], check=True)
                subprocess.run(["cp", f"{self.mold_dir}/complex/em/em.mdp", "."], check=True)
                self._run_complex_em()
            self._set_done(self.complex_dir/'em')

        if not self.MOL_list:
            with cd(self.complex_dir/"em"): # cd into complex/em
                # update atom ids
                self._get_atom_ids("./em.gro")
            # regenerate posre files with updated atom ids
            with cd(self.complex_dir):
                self._fix_posre()
        ## NVT
        if not self._check_done(self.complex_dir/"nvt"):
            # create complex/nvt dir
            Path.mkdir(self.complex_dir/"nvt", exist_ok=True)
            with cd(self.complex_dir/"nvt"): # cd into complex/nvt
                # copy files into complex/nvt
                subprocess.run(["cp", "../MOL_truncated.itp", "."], check=True)
                subprocess.run(["cp", "../PCC_truncated.itp", "."], check=True)
                subprocess.run(["cp", "../complex.itp", "."], check=True)
                subprocess.run(["cp", "../posre_MOL.itp", "."], check=True)
                subprocess.run(["cp", "../posre_PCC.itp", "."], check=True)
                subprocess.run(["cp", "../em/topol.top", "."], check=True)
                # copy nvt.mdp into nvt
                if self.PCC_charge != 0:
                    subprocess.run(["cp", f"{self.mold_dir}/complex/nvt/nvt.mdp", "./nvt_temp.mdp"], check=True)
                else:
                    subprocess.run(["cp", f"{self.mold_dir}/complex/nvt/nvt_nions.mdp", "./nvt_temp.mdp"], check=True)
                # set temperature
                self.update_mdp("./nvt_temp.mdp", "./nvt.mdp")
                subprocess.run(f"rm ./nvt_temp.mdp", shell=True)
                # run NVT step previously handled by sub_mdrun_complex_nvt.sh
                ncpu = int(os.environ.get("SLURM_NTASKS_PER_NODE", "1") or 1)
                nthr = int(os.environ.get("SLURM_CPUS_PER_TASK", "1") or 1)
                nnod = int(os.environ.get("SLURM_JOB_NUM_NODES", "1") or 1)
                np = ncpu * nthr * nnod
                # assume required modules and GROMACS environment are preconfigured
                run_gmx(
                    "gmx grompp -f nvt.mdp -c ../em/em.gro -r ../em/em.gro -p topol.top -o nvt.tpr"
                )
                run_gmx(
                    f"gmx mdrun -ntomp {np} -deffnm nvt"
                )
            self._set_done(self.complex_dir/'nvt')
        ## NPT
        if not self._check_done(self.complex_dir/"npt"):
            # create complex/npt dir
            Path.mkdir(self.complex_dir/"npt", exist_ok=True)
            with cd(self.complex_dir/"npt"): # cd into complex/npt
                # copy files into complex/npt
                subprocess.run(["cp", "../MOL_truncated.itp", "."], check=True)
                subprocess.run(["cp", "../posre_MOL.itp", "."], check=True)
                subprocess.run(["cp", "../PCC_truncated.itp", "."], check=True)
                subprocess.run(["cp", "../posre_PCC.itp", "."], check=True)
                subprocess.run(["cp", "../complex.itp", "."], check=True)
                subprocess.run(["cp", "../nvt/topol.top", "."], check=True)
                # copy npt.mdp into nvt
                if self.PCC_charge != 0:
                    subprocess.run(["cp", f"{self.mold_dir}/complex/npt/npt.mdp", "./npt_temp.mdp"], check=True)
                else:
                    subprocess.run(["cp", f"{self.mold_dir}/complex/npt/npt_nions.mdp", "./npt_temp.mdp"], check=True)
                # set temperature
                self.update_mdp("./npt_temp.mdp", "./npt.mdp")
                subprocess.run(f"rm ./npt_temp.mdp", shell=True)
                # run gromacs npt directly
                n_cpu = int(os.environ.get("SLURM_NTASKS_PER_NODE", 1))
                n_thr = int(os.environ.get("SLURM_CPUS_PER_TASK", 1))
                n_nod = int(os.environ.get("SLURM_JOB_NUM_NODES", 1))
                np = n_cpu * n_thr * n_nod
                run_gmx([
                    "gmx",
                    "grompp",
                    "-f",
                    "npt.mdp",
                    "-c",
                    "../nvt/nvt.gro",
                    "-r",
                    "../nvt/nvt.gro",
                    "-t",
                    "../nvt/nvt.cpt",
                    "-p",
                    "topol.top",
                    "-o",
                    "npt.tpr",
                ])
                run_gmx([
                    "gmx",
                    "mdrun",
                    "-ntomp",
                    str(np),
                    "-deffnm",
                    "npt",
                ])
            self._set_done(self.complex_dir/'npt')
        return

    def _is_continuous(self, ids: list) -> bool:
        """
        Check if `ids` contains a continuous list of atom ids.

        Args:
            ids (list): list of atom ids

        Returns:
            bool: True if is continuous, False otherwise
        """
        prev_id = None
        for id in ids:
            if prev_id is None:
                prev_id = id
                continue
            if id-prev_id == 1:
                prev_id = id
            else:
                return False
        return True

    def _create_plumed(self, plumed_in: Path, plumed_out: Path) -> None:
        """Insert atom indices into a PLUMED input template.

        The function replaces placeholders in ``plumed_in`` with the correct
        MOL and PCC atom IDs and writes the result to ``plumed_out``. Only
        continuous atom ID ranges are supported.

        Args:
            plumed_in (Path): Path to the input PLUMED file.
            plumed_out (Path): Path to the output PLUMED file.

        Raises:
            AssertionError: If ``self.MOL_list`` or ``self.PCC_list`` are not
                continuous.

        Returns:
            None
        """
        # read plumed files
        with open(plumed_in) as f:
            cnt = f.readlines()
        # make sure id lists are continuous
        assert self._is_continuous(self.MOL_list), "MOL id list is not continuous. Check complex/em/em.gro."
        assert self._is_continuous(self.PCC_list), "PCC id list is not continuous. Check complex/em/em.gro."
        # define atom ranges for PCC and MOL
        MOL_atom_id = f"{min(self.MOL_list)}-{max(self.MOL_list)}"
        PCC_atom_id = f"{min(self.PCC_list)}-{max(self.PCC_list)}"
        a_list = [self.PCC_list[self.PCC_list_atom.index(i)] for i in self.pcc.origin]
        b_list = [self.PCC_list[self.PCC_list_atom.index(i)] for i in self.pcc.anchor_point1]
        v1a_atom_ids = "".join([f"{i}," for i in a_list])[:-1]
        v1b_atom_ids = "".join([f"{i}," for i in b_list])[:-1]
        b_list = [self.PCC_list[self.PCC_list_atom.index(i)] for i in self.pcc.anchor_point2]
        vrb_atom_ids = "".join([f"{i}," for i in b_list])[:-1]
        a_list = [self.MOL_list[self.MOL_list_atom.index(i)] for i in self.target.anchor_point1]
        b_list = [self.MOL_list[self.MOL_list_atom.index(i)] for i in self.target.anchor_point2]
        
        v2a_atom_ids = "".join([f"{i}," for i in a_list])[:-1]
        v2b_atom_ids = "".join([f"{i}," for i in b_list])[:-1]

        # replace new ids
        replacements = {
            "${11}": self.metad_bias_factor,
            "${10}": self.metad_pace,
            "${9}": self.T,
            "${8}": self.metad_height,
            "${7}": vrb_atom_ids,
            "${6}": v2b_atom_ids,
            "${5}": v2a_atom_ids,
            "${4}": v1b_atom_ids,
            "${3}": v1a_atom_ids,
            "${2}": MOL_atom_id,
            "${1}": PCC_atom_id,
        }

        for i, line in enumerate(cnt):
            for key, value in replacements.items():
                line = line.replace(key, str(value))
            cnt[i] = line
        
        # write new plumed file
        with open(plumed_out, 'w') as f:
            f.writelines(cnt)

        return None

    def _pbmetaD(self) -> None:
        """Run parallel-bias metadynamics (PBMetaD) from the equilibrated structure.

        The method prepares PLUMED inputs with the correct atom IDs and
        executes the PBMetaD run directly using ``gmx`` and ``plumed``.  The
        workflow automatically resumes from a checkpoint if one is detected,
        replicating the behaviour previously implemented in the
        ``sub_mdrun_plumed.sh`` helper script.

        Returns:
            None
        """
        # create complex/pbmetad dir
        Path.mkdir(self.complex_dir/"md", exist_ok=True)
        with cd(self.complex_dir/"md"):  # cd into complex/pbmetad
            # detect available resources from the environment (default to 1)
            n_cpu = int(os.environ.get("SLURM_NTASKS_PER_NODE", 1))
            n_thr = int(os.environ.get("SLURM_CPUS_PER_TASK", 1))
            n_nod = int(os.environ.get("SLURM_JOB_NUM_NODES", 1))
            np = n_cpu * n_thr * n_nod

            if (self.complex_dir/"md"/"md.cpt").exists():  # if there's a checkpoint, continue the run
                now = datetime.now()
                now = now.strftime("%m/%d/%Y, %H:%M:%S")
                print(f"{now}: Resuming previous run...", flush=True)
                subprocess.run("mv ./HILLS_ang ./HILLS_ang.bck.unk", shell=True, check=False)
                subprocess.run("mv ./HILLS_cos ./HILLS_cos.bck.unk", shell=True, check=False)
                subprocess.run("mv ./HILLS_COM ./HILLS_COM.bck.unk", shell=True, check=False)
                subprocess.run(["cp", "./md.cpt", "./md.cpt.bck.unk"], check=True)
                # check that all GRID files exist. If not replace them with backups.
                if not (self.complex_dir/"md"/"GRID_COM").exists():
                    print(f"{now}: Missing GRID_COM file. Replacing with latest backup.", flush=True)
                    subprocess.run(["cp", "./bck.last.GRID_COM", "./GRID_COM"], check=True)
                if not (self.complex_dir/"md"/"GRID_cos").exists():
                    print(f"{now}: Missing GRID_cos file. Replacing with latest backup.", flush=True)
                    subprocess.run(["cp", "./bck.last.GRID_cos", "./GRID_cos"], check=True)
                if not (self.complex_dir/"md"/"GRID_ang").exists():
                    print(f"{now}: Missing GRID_ang file. Replacing with latest backup.", flush=True)
                    subprocess.run(["cp", "./bck.last.GRID_ang", "./GRID_ang"], check=True)
            else:
                # copy files into complex/pbmetad
                subprocess.run(["cp", "../MOL_truncated.itp", "."], check=True)
                subprocess.run(["cp", "../posre_MOL.itp", "."], check=True)
                subprocess.run(["cp", "../PCC_truncated.itp", "."], check=True)
                subprocess.run(["cp", "../posre_PCC.itp", "."], check=True)
                subprocess.run(["cp", "../complex.itp", "."], check=True)
                subprocess.run(["cp", "../npt/topol.top", "."], check=True)
                subprocess.run(["cp", f"{self.mold_dir}/complex/md/plumed.dat", "./plumed_temp.dat"], check=True) # copy pbmetad script
                subprocess.run(["cp", f"{self.mold_dir}/complex/md/plumed_restart.dat", "./plumed_r_temp.dat"], check=True) # copy pbmetad script
                # update PCC and MOL atom ids
                self._create_plumed("./plumed_temp.dat", "./plumed.dat")
                self._create_plumed("./plumed_r_temp.dat", "./plumed_restart.dat")
                # remove temp plumed file
                subprocess.run(f"rm ./plumed_temp.dat", shell=True)
                subprocess.run(f"rm ./plumed_r_temp.dat", shell=True)
                # copy nvt.mdp into pbmetad
                if self.PCC_charge != 0:
                    subprocess.run(["cp", f"{self.mold_dir}/complex/md/md.mdp", "./md_temp.mdp"], check=True)
                else:
                    subprocess.run(["cp", f"{self.mold_dir}/complex/md/md_nions.mdp", "./md_temp.mdp"], check=True)
                # set temperature and, if requested, the number of steps
                self.update_mdp("./md_temp.mdp", "./md.mdp", n_steps=self.n_steps)
                subprocess.run(f"rm ./md_temp.mdp", shell=True)
                # generate the binary input for the run
                run_gmx(
                    [
                        "gmx",
                        "grompp",
                        "-f",
                        "md.mdp",
                        "-c",
                        "../npt/npt.gro",
                        "-r",
                        "../npt/npt.gro",
                        "-t",
                        "../npt/npt.cpt",
                        "-p",
                        "topol.top",
                        "-o",
                        "md.tpr",
                    ]
                )

            # submit pbmetad job with limited retries
            max_attempts = 5
            attempt = 0
            while attempt < max_attempts:
                if attempt > 0:
                    subprocess.run(f"mv ./HILLS_ang ./HILLS_ang.bck.{attempt}", shell=True, check=False)
                    subprocess.run(f"mv ./HILLS_cos ./HILLS_cos.bck.{attempt}", shell=True, check=False)
                    subprocess.run(f"mv ./HILLS_COM ./HILLS_COM.bck.{attempt}", shell=True, check=False)
                    subprocess.run(["cp", f"./GRID_ang", f"./GRID_ang.bck.{attempt}"], check=False)
                    subprocess.run(["cp", f"./GRID_cos", f"./GRID_cos.bck.{attempt}"], check=False)
                    subprocess.run(["cp", f"./GRID_COM", f"./GRID_COM.bck.{attempt}"], check=False)
                    subprocess.run(f"cp ./md.cpt ./md.cpt.bck.{attempt}", shell=True, check=False)
                    now = datetime.now()
                    now = now.strftime("%m/%d/%Y, %H:%M:%S")
                    print(f"{now}: Resubmitting PBMetaD: ", end="", flush=True)
                try:
                    if Path("md.cpt").exists():
                        cmd = [
                            "gmx",
                            "mdrun",
                            "-ntomp",
                            str(np),
                            "-s",
                            "md.tpr",
                            "-cpi",
                            "md.cpt",
                            "-deffnm",
                            "md",
                            "-plumed",
                            "plumed_restart.dat",
                        ]
                    else:
                        cmd = [
                            "gmx",
                            "mdrun",
                            "-ntomp",
                            str(np),
                            "-deffnm",
                            "md",
                            "-plumed",
                            "plumed.dat",
                        ]
                    run_gmx(cmd)
                    if attempt > 0:
                        print()
                    break
                except RuntimeError as e:
                    attempt += 1
                    if attempt >= max_attempts:
                        raise RuntimeError(
                            f"PBMetaD run failed after {max_attempts} attempts: {e}"
                        ) from e

            # ensure workflow completed successfully
            if not (self.complex_dir/"md"/"md.gro").exists():
                raise RuntimeError("The PBMetaD run did not complete successfully. Check the PBMetaD directory for more information and rerun FECalc to continue or retry.")
    
        self._set_done(self.complex_dir/'md')
        return None
    
    def _reweight(self) -> None:
        """Reweight the results of the PBMetaD run.

        This is achieved by using a ``plumed`` reweighting script that
        recalculates the final, converged bias using the grid files from the
        PBMetaD simulation and creates a new COLVARS file with the converged
        values of bias which is used by ``postprocess`` to calculate the free
        energy.

        Returns:
            None
        """
        # create complex/reweight dir
        Path.mkdir(self.complex_dir/"reweight", exist_ok=True)
        with cd(self.complex_dir/"reweight"): # cd into complex/reweight
            # copy files into complex/reweight
            #subprocess.run("cp ../pbmetad/HILLS_COM .", shell=True, check=True)
            #subprocess.run("cp ../pbmetad/HILLS_ang .", shell=True, check=True)
            subprocess.run(["cp", "../md/GRID_COM", "."], check=True)
            subprocess.run(["cp", "../md/GRID_ang", "."], check=True)
            subprocess.run(["cp", "../md/GRID_cos", "."], check=True)
            subprocess.run(["cp", f"{self.mold_dir}/complex/reweight/reweight.dat", "./reweight_temp.dat"], check=True) # copy reweight script
            # update PCC and MOL atom ids
            self._create_plumed("./reweight_temp.dat", "./reweight.dat")
            # remove temp plumed file
            subprocess.run(f"rm ./reweight_temp.dat", shell=True)
            # determine number of threads
            ncpu = int(os.environ.get("SLURM_NTASKS_PER_NODE", 1))
            nthr = int(os.environ.get("SLURM_CPUS_PER_TASK", 1))
            nnod = int(os.environ.get("SLURM_JOB_NUM_NODES", 1))
            np = ncpu * nthr * nnod
            # run reweight job directly using gmx
            cmd = [
                "gmx", "mdrun", "-ntomp", str(np),
                "-plumed", "reweight.dat", "-s", "../md/md.tpr",
                "-rerun", "../md/md.xtc",
            ]
<<<<<<< HEAD
            if wait:
                run_gmx(cmd)
            else:
                subprocess.Popen(cmd)
=======
            subprocess.run(cmd, check=True)
>>>>>>> 01898658
        self._set_done(self.complex_dir/'reweight')
        return None

    def run(self, n_steps=None) -> tuple:
        """Execute the full free-energy calculation workflow.

        The routine builds the complex, equilibrates it, performs PBMetaD,
        and reweights the resulting trajectory. The number of PBMetaD steps
        can be overridden with ``n_steps``.

        Args:
            n_steps (int, optional): Override the number of PBMetaD simulation
                steps.

        Returns:
            None
        """
        if n_steps is not None:
            self.n_steps = n_steps
        # create the complex
        now = datetime.now()
        now = now.strftime("%m/%d/%Y, %H:%M:%S")
        print(f"{now}: Creating complex box: ", end="", flush=True)
        if not self._check_done(self.complex_dir):
            self._mix()
        print("\tDone.", flush=True)
        # minimize the complex
        now = datetime.now()
        now = now.strftime("%m/%d/%Y, %H:%M:%S")
        print(f"{now}: Minimizing and equilibrating the complex box: ", end="", flush=True)
        self._eq_complex()
        print("\tDone.", flush=True)
        # run PBMetaD
        now = datetime.now()
        now = now.strftime("%m/%d/%Y, %H:%M:%S")
        print(f"{now}: Running PBMetaD: ", end="", flush=True)
        if not self._check_done(self.complex_dir/'md'):
            self._pbmetaD()
        print("\tDone.")
        # reweight
        now = datetime.now()
        now = now.strftime("%m/%d/%Y, %H:%M:%S")
        print(f"{now}: Reweighting PBMetaD results: ", end="", flush=True)
        if not self._check_done(self.complex_dir/'reweight'):
            self._reweight()
        print("\tDone.", flush=True)
        print(f"{now}: All steps completed.")
        print("-"*30 + "Finished" + "-"*30)
        
        return None<|MERGE_RESOLUTION|>--- conflicted
+++ resolved
@@ -730,14 +730,7 @@
                 "-plumed", "reweight.dat", "-s", "../md/md.tpr",
                 "-rerun", "../md/md.xtc",
             ]
-<<<<<<< HEAD
-            if wait:
-                run_gmx(cmd)
-            else:
-                subprocess.Popen(cmd)
-=======
-            subprocess.run(cmd, check=True)
->>>>>>> 01898658
+            run_gmx(cmd)
         self._set_done(self.complex_dir/'reweight')
         return None
 
