import os
import subprocess
import json
from pathlib import Path
from datetime import datetime

from .utils import cd, _prep_pdb


class TargetMOL():
    """_summary_
    """
    def __init__(self, settings_json: Path) -> None:
        """_summary_

        Args:
            target_name (str): name of the target molecule
            base_dir (Path): _description_
            settings_json (Path): _description_
        """

        with open(Path(settings_json)) as f:
            self.settings = json.load(f)

        self.name = self.settings["name"]
        now = datetime.now()
        now = now.strftime("%m/%d/%Y, %H:%M:%S")
        print(f"{now}: Building and minimizing structure for {self.name} (PID: {os.getpid()})")
        
        self.script_dir = Path(__file__).parent / Path("scripts")
        self.mold_dir = Path(__file__).parent / Path("mold")

        output_dir = self.settings.get("output_dir")
        if not output_dir:
            raise ValueError("'output_dir' must be specified and cannot be empty.")
        self.output_dir = Path(output_dir)
        if self.output_dir.exists() and not self.output_dir.is_dir():
            raise ValueError(
                f"Output path '{self.output_dir}' exists and is not a directory."
            )
        self.output_dir.mkdir(parents=True, exist_ok=True)
        self.base_dir = self.output_dir  # backwards compatibility

        input_pdb_dir = self.settings.get("input_pdb_dir")
        if not input_pdb_dir:
            raise ValueError("'input_pdb_dir' must be specified and cannot be empty.")
        self.input_pdb_dir = Path(input_pdb_dir)
        if not self.input_pdb_dir.exists() or not self.input_pdb_dir.is_file():
            raise ValueError(
                f"Input PDB file '{self.input_pdb_dir}' does not exist or is not a file."
            )

        self.charge = int(self.settings.get("charge", 0))
        self.anchor_point1 = self.settings["anchor1"]
        self.anchor_point2 = self.settings["anchor2"]

    def _check_done(self, stage: Path) -> bool:
        """
        Check if a calculation stage has already been performed.

        Args:
            stage (Path): Directory for the calculation stage.

        Returns:
            bool: True if a ".done" file exists, False otherwise.
        """
        stage_path = Path(stage)
        if not stage_path.is_absolute():
            stage_path = self.base_dir / stage_path
        done_file = stage_path / ".done"
        return done_file.exists()

    def _set_done(self, stage: Path) -> None:
        """
        Create an empty ".done" file in the stage directory to mark it as completed.

        Args:
            stage (Path): Directory for the completed stage.

        Returns:
            None
        """
        stage_path = Path(stage)
        if not stage_path.is_absolute():
            stage_path = self.base_dir / stage_path
        stage_path.mkdir(parents=True, exist_ok=True)
        done_file = stage_path / ".done"
        done_file.touch()
        return None
    
    def _get_params(self, wait: bool = True) -> None: 
        """
        Run acpype on the MOL pdb file. Submits a job to the cluster.

        Args:
            wait (bool, optional): Whether to wait for acpype to finish. Defaults to True.

        Returns:
            None
        """
        # copy the input pdb to working dir
<<<<<<< HEAD
        if self.input_pdb_dir is not None:
            subprocess.run(["cp", f"{self.input_pdb_dir}", f"{self.base_dir}/MOL.pdb"], check=True)
        else:
            raise RuntimeError("Input pdb for calculations was not specified in the settings file.")
=======
        subprocess.run(
            f"cp {self.input_pdb_dir} {self.base_dir}/MOL.pdb", shell=True, check=True
        )
>>>>>>> 7d8bf4db
        # Copy acpype submission script
        subprocess.run(["cp", f"{self.mold_dir}/PCC/sub_acpype.sh", f"{self.base_dir}"], check=True)

        # whether to wait for acpype to finish before exiting
        wait_str = " --wait " if wait else ""
        with cd(self.base_dir): # cd into the working directory
                        # create acpype pdb with 1 residue
            _prep_pdb("MOL.pdb", "MOL_acpype.pdb", "MOL")
            # run acpype
            print("Running acpype: ", flush=True)
            subprocess.run(f"sbatch -J MOL{wait_str}sub_acpype.sh MOL_acpype MOL {self.charge}", shell=True, check=True)
        
            # check acpype.log for warnings
            with open("MOL.acpype/acpype.log") as f:
                acpype_log = f.read()
                if "warning:" in acpype_log.lower():
                    raise RuntimeError("""Acpype generated files are likely to have incorrect bonds. 
                                       Check the generated MOL structure before continueing.""")

        self._set_done(self.base_dir/"MOL.acpype")
        return None
    
    def _minimize_MOL(self, wait: bool = True) -> None: 
        """
        Run minimization for MOL. Copies acpype files into `em` directory, solvates, adds ions, and minimizes
        the structure. The last frame is saved as `MOL.gro`

        Args:
            wait (bool, optional): Whether to wait for `em` to finish. Defaults to True.

        Returns:
            None
        """
        Path.mkdir(self.base_dir/"em", exist_ok=True)
        with cd(self.base_dir/"em"): # cd into em
            # copy acpype files into em dir
            subprocess.run(["cp", "../MOL.acpype/MOL_GMX.gro", "."], check=True)
            subprocess.run(["cp", "../MOL.acpype/MOL_GMX.itp", "."], check=True)
            subprocess.run(["cp", "../MOL.acpype/posre_MOL.itp", "."], check=True)
            subprocess.run(["cp", f"{self.mold_dir}/PCC/em/topol.top", "."], check=True)
            subprocess.run(["cp", f"{self.mold_dir}/PCC/em/ions.mdp", "."], check=True)
            subprocess.run(["cp", f"{self.mold_dir}/PCC/em/em.mdp", "."], check=True)
            subprocess.run(["cp", f"{self.mold_dir}/PCC/em/sub_mdrun_em.sh", "."], check=True) # copy mdrun submission script
            # fix topol.top
            subprocess.run(f"sed -i 's/PCC/MOL/g' topol.top", shell=True)
            # submit em job
            wait_str = " --wait " if wait else "" # whether to wait for em to finish before exiting
            subprocess.run(f"sbatch -J MOL{wait_str}sub_mdrun_em.sh MOL {self.charge}", check=True, shell=True)
        self._set_done(self.base_dir/"em")

        return None
    
    def _export(self):
        Path.mkdir(self.base_dir/"export", exist_ok=True)
        with cd(self.base_dir/"export"): # cd into export
            subprocess.run(["cp", "../em/MOL_GMX.itp", "./MOL.itp"], check=True)
            subprocess.run(["cp", "../em/posre_MOL.itp", "."], check=True)
            subprocess.run(["cp", "../em/MOL_em.pdb", "./MOL.pdb"], check=True)
        self._set_done(self.base_dir/"export")

    def create(self) -> None:
        # Check this first incase the simulations were run in a different
        # directory and we are only pointing to the results.
        now = datetime.now()
        now = now.strftime("%m/%d/%Y, %H:%M:%S")
        if not self._check_done(self.base_dir/'export'):
            print(f"{now}: Getting gaff parameters: ", flush=True)
            if not self._check_done(self.base_dir/"MOL.acpype"):
                self._get_params()
            print("Done.", flush=True)
            # minimize MOL
            now = datetime.now()
            now = now.strftime("%m/%d/%Y, %H:%M:%S")
            print(f"{now}: Minimizing MOL: ", end="", flush=True)
            if not self._check_done(self.base_dir/'em'):
                self._minimize_MOL()
            print("\tDone.", flush=True)
            # create `export` folder
            now = datetime.now()
            now = now.strftime("%m/%d/%Y, %H:%M:%S")
            print(f"{now}: Exporting files: ", end="", flush=True)
            if not self._check_done(self.base_dir/'export'):
                self._export()
            print("\tDone.", flush=True)
            # Done
            now = datetime.now()
            now = now.strftime("%m/%d/%Y, %H:%M:%S")
            print(f"{now}: All steps completed.")
        else:
            print(f"{now}: Target molecule loaded from previous calculations.")
        print("-"*30 + "Finished" + "-"*30)
        return None<|MERGE_RESOLUTION|>--- conflicted
+++ resolved
@@ -99,16 +99,9 @@
             None
         """
         # copy the input pdb to working dir
-<<<<<<< HEAD
-        if self.input_pdb_dir is not None:
-            subprocess.run(["cp", f"{self.input_pdb_dir}", f"{self.base_dir}/MOL.pdb"], check=True)
-        else:
-            raise RuntimeError("Input pdb for calculations was not specified in the settings file.")
-=======
         subprocess.run(
             f"cp {self.input_pdb_dir} {self.base_dir}/MOL.pdb", shell=True, check=True
         )
->>>>>>> 7d8bf4db
         # Copy acpype submission script
         subprocess.run(["cp", f"{self.mold_dir}/PCC/sub_acpype.sh", f"{self.base_dir}"], check=True)
 
